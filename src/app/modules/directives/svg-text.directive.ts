--- conflicted
+++ resolved
@@ -12,20 +12,17 @@
  * Import custom components.
  */
 import { SvgContainerComponent } from '../components';
-import { SvgBaseDirective } from './svg-base.directive';
+import { SvgShapeBaseDirective } from './svg-shape-base.directive';
 
 @Directive({
   selector: 'svg-text'
 })
-export class SvgTextDirective extends SvgBaseDirective {
+export class SvgTextDirective extends SvgShapeBaseDirective {
   /**
    * Globally used variables within the directive.
    */
-<<<<<<< HEAD
-  override _shape: Text | null = null;
-=======
   protected _shape: Text | null = null;
->>>>>>> 114a3ff7
+  protected shapeType = 'text';
 
   /**
    * Import variables for the text directive.
