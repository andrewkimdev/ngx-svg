{
  "name": "ngx-svg",
<<<<<<< HEAD
  "version": "0.2.0",
=======
  "version": "2.0.0",
>>>>>>> 69aca61e
  "description": "Angular Library for creating SVG elements.",
  "license": "MIT",
  "scripts": {
    "ng": "ng",
    "start": "ng serve",
    "build": "ng build --prod",
    "test": "ng test",
    "lint": "ng lint",
    "e2e": "ng e2e",
    "packagr": "ng-packagr -p ng-package.json"
  },
  "repository": {
    "type": "git",
    "url": "git+https://github.com/vvaldersteins/ngx-svg.git"
  },
  "keywords": [
    "SVG",
    "Angular",
    "ngx-svg",
    "ng"
  ],
  "author": "Valters Valdersteins",
  "bugs": {
    "url": "https://github.com/vvaldersteins/ngx-svg/issues"
  },
  "homepage": "https://github.com/vvaldersteins/ngx-svg#readme",
<<<<<<< HEAD
  "peerDependencies": {
    "@angular/common": "^4.0.0 || ^5.0.0 || ^6.0.0 || ^7.0.0",
    "@angular/core": "^4.0.0 || ^5.0.0 || ^6.0.0 || ^7.0.0"
  },
  "dependencies": {
    "svgjs": "^2.6.2",
    "tslib": "^1.9.0"
=======
  "peerDependencies": {},
  "dependencies": {
    "svgjs": "^2.6.2",
    "tslib": "^1.9.0",
    "rxjs-compat": "^6.0.0-rc.0"
>>>>>>> 69aca61e
  },
  "devDependencies": {
    "@angular-devkit/build-angular": "~0.13.0",
    "@angular/animations": "^7.2.9",
    "@angular/cli": "^7.3.6",
    "@angular/common": "^7.2.9",
    "@angular/compiler": "^7.2.9",
    "@angular/compiler-cli": "^7.2.9",
    "@angular/core": "^7.2.9",
    "@angular/forms": "^7.2.9",
    "@angular/http": "^7.2.9",
    "@angular/language-service": "^7.2.9",
    "@angular/platform-browser": "^7.2.9",
    "@angular/platform-browser-dynamic": "^7.2.9",
    "@angular/router": "^7.2.9",
<<<<<<< HEAD
    "@types/jasmine": "^3.3.11",
    "@types/jasminewd2": "^2.0.6",
    "@types/node": "^11.11.3",
    "codelyzer": "^4.5.0",
    "core-js": "^2.6.5",
    "jasmine-core": "^3.3.0",
=======
    "@types/jasmine": "~2.8.3",
    "@types/jasminewd2": "~2.0.2",
    "@types/node": "~6.0.60",
    "codelyzer": "^4.5.0",
    "core-js": "^2.4.1",
    "jasmine-core": "~2.8.0",
>>>>>>> 69aca61e
    "jasmine-spec-reporter": "~4.2.1",
    "karma": "^4.0.1",
    "karma-chrome-launcher": "~2.2.0",
<<<<<<< HEAD
    "karma-coverage-istanbul-reporter": "^2.0.5",
    "karma-jasmine": "^2.0.1",
    "karma-jasmine-html-reporter": "^1.4.0",
    "ng-packagr": "^4.7.1",
    "protractor": "^5.4.2",
    "rxjs": "^6.4.0",
    "ts-node": "^8.0.3",
    "tslint": "^5.14.0",
    "typescript": "3.2.4",
=======
    "karma-coverage-istanbul-reporter": "^1.2.1",
    "karma-jasmine": "~1.1.0",
    "karma-jasmine-html-reporter": "^0.2.2",
    "ng-packagr": "^4.7.1",
    "protractor": "~5.1.2",
    "rxjs": "^6.4.0",
    "ts-node": "~4.1.0",
    "tslint": "~5.9.1",
    "typescript": "~3.2.4",
>>>>>>> 69aca61e
    "zone.js": "^0.8.29"
  }
}<|MERGE_RESOLUTION|>--- conflicted
+++ resolved
@@ -1,10 +1,6 @@
 {
   "name": "ngx-svg",
-<<<<<<< HEAD
   "version": "0.2.0",
-=======
-  "version": "2.0.0",
->>>>>>> 69aca61e
   "description": "Angular Library for creating SVG elements.",
   "license": "MIT",
   "scripts": {
@@ -31,21 +27,14 @@
     "url": "https://github.com/vvaldersteins/ngx-svg/issues"
   },
   "homepage": "https://github.com/vvaldersteins/ngx-svg#readme",
-<<<<<<< HEAD
   "peerDependencies": {
     "@angular/common": "^4.0.0 || ^5.0.0 || ^6.0.0 || ^7.0.0",
     "@angular/core": "^4.0.0 || ^5.0.0 || ^6.0.0 || ^7.0.0"
   },
   "dependencies": {
     "svgjs": "^2.6.2",
-    "tslib": "^1.9.0"
-=======
-  "peerDependencies": {},
-  "dependencies": {
-    "svgjs": "^2.6.2",
     "tslib": "^1.9.0",
     "rxjs-compat": "^6.0.0-rc.0"
->>>>>>> 69aca61e
   },
   "devDependencies": {
     "@angular-devkit/build-angular": "~0.13.0",
@@ -61,35 +50,15 @@
     "@angular/platform-browser": "^7.2.9",
     "@angular/platform-browser-dynamic": "^7.2.9",
     "@angular/router": "^7.2.9",
-<<<<<<< HEAD
-    "@types/jasmine": "^3.3.11",
-    "@types/jasminewd2": "^2.0.6",
-    "@types/node": "^11.11.3",
-    "codelyzer": "^4.5.0",
-    "core-js": "^2.6.5",
-    "jasmine-core": "^3.3.0",
-=======
     "@types/jasmine": "~2.8.3",
     "@types/jasminewd2": "~2.0.2",
     "@types/node": "~6.0.60",
     "codelyzer": "^4.5.0",
     "core-js": "^2.4.1",
     "jasmine-core": "~2.8.0",
->>>>>>> 69aca61e
     "jasmine-spec-reporter": "~4.2.1",
     "karma": "^4.0.1",
     "karma-chrome-launcher": "~2.2.0",
-<<<<<<< HEAD
-    "karma-coverage-istanbul-reporter": "^2.0.5",
-    "karma-jasmine": "^2.0.1",
-    "karma-jasmine-html-reporter": "^1.4.0",
-    "ng-packagr": "^4.7.1",
-    "protractor": "^5.4.2",
-    "rxjs": "^6.4.0",
-    "ts-node": "^8.0.3",
-    "tslint": "^5.14.0",
-    "typescript": "3.2.4",
-=======
     "karma-coverage-istanbul-reporter": "^1.2.1",
     "karma-jasmine": "~1.1.0",
     "karma-jasmine-html-reporter": "^0.2.2",
@@ -99,7 +68,6 @@
     "ts-node": "~4.1.0",
     "tslint": "~5.9.1",
     "typescript": "~3.2.4",
->>>>>>> 69aca61e
     "zone.js": "^0.8.29"
   }
 }